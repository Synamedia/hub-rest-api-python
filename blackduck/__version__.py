--- conflicted
+++ resolved
@@ -1,7 +1,3 @@
-<<<<<<< HEAD
-VERSION = (0, 0, 52)
-=======
-VERSION = (0, 0, 51)
->>>>>>> 58f05cd2
+VERSION = (0, 0, 53)
 
 __version__ = '.'.join(map(str, VERSION))