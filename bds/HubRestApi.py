'''
Created on Jul 6, 2018

@author: kumykov

Wrapper for common HUB API queries. 
Upon initialization Bearer tocken is obtained and used for all subsequent calls

Usage: 

credentials and hub URL could be placed in the .restconfig.json file
    
    {
      "baseurl": "https://hub-hostname",
      "username": "<username goes here>",
      "password": "<password goes here>",
      "insecure": true,
      "debug": false
    }

    .restconfig.json should be present in the current directory.
    
    from bds_hub_api import HubInstance
    
    hub = HubInstance()
    projects = hub.get_projects()

It is possible to generate generate_config file by initalizing API as following:
   
    from bds_hub_api import HubInstance
    
    username="<username goes here>"
    password="<password goes here>"
    urlbase="https://hub-hostname"
    
    hub = HubInstance(urlbase, username, password, insecure=True)
    
    
'''
import logging
import requests
import json

class CreateFailedAlreadyExists(Exception):
    pass

class CreateFailedUnknown(Exception):
    pass

class HubInstance(object):
    '''
    classdocs
    '''
    configfile = ".restconfig.json"
    config = dict()

    def __init__(self, *args, **kwargs):
        
        try:
            self.config['baseurl'] = args[0]
            self.config['username'] = args[1]
            self.config['password'] = args[2]
            self.config['insecure'] = kwargs.get('insecure', False)
            self.config['debug'] = kwargs.get('insecure', False)
            self.write_config()
        except Exception:
            self.read_config()
            
        if self.config['insecure']:
            requests.packages.urllib3.disable_warnings()
        
        if self.config['debug']:
            print(self.configfile)
        
        self.token = self.get_auth_token()
        
        
    def read_config(self):
        with open('.restconfig.json','r') as f:
            self.config = json.load(f)
            
    def write_config(self):
        with open(self.configfile,'w') as f:
            json.dump(self.config, f, indent=3)
               
    def create_policy(self, policy_json):
        url = self.config["baseurl"] + "/api/policy-rules"
        location = self._create(url, policy_json)
        return location

    def find_component_info_for_protex_component(self, protex_component_id, protex_component_release_id):
        '''Will return the Hub component corresponding to the protex_component_id, and if a release (version) id
        is given, the response will also include the component-version. Returns an empty list if there were
        no components found.
        '''
        url = self.config['baseurl'] + "/api/components"
        if protex_component_release_id:
            query = "?q=bdsuite:{}%23{}&limit=9999".format(protex_component_id, protex_component_release_id)
        else:
            query = "?q=bdsuite:{}&limit=9999".format(protex_component_id)
        with_query = url + query
        logging.debug("Finding the Hub componet for Protex component id {}, release id {} using query/url {}".format(
            protex_component_id, protex_component_release_id, with_query))
        response = self.execute_get(with_query)
        logging.debug("query results in status code {}, json data: {}".format(response.status_code, response.json()))
        # TODO: Error checking and retry? For now, as POC just assuming it worked
        component_list_d = response.json()
        if component_list_d['totalCount'] == 1:
            return component_list_d['items'][0]
        else:
            return component_list_d['items']

    def get_auth_token(self):
        authendpoint="/j_spring_security_check"
        url = self.config['baseurl'] + authendpoint
        session=requests.session()
        credentials = dict()
        credentials['j_username'] = self.config['username']
        credentials['j_password'] = self.config['password']
        response = session.post(url, credentials, verify= not self.config['insecure'])
        cookie = response.headers['Set-Cookie']
        token = cookie[cookie.index('=')+1:cookie.index(';')]
        return token
    
    def get_urlbase(self):
        return self.config['baseurl']

    def get_headers(self):
        return {"Authorization":"Bearer " + self.token}

    def get_limit_paramstring(self, limit):
        return "?limit={}".format(limit)

    def get_apibase(self):
        return self.config['baseurl'] + "/api"
    
    def get_projects(self, limit=100):
        headers = self.get_headers()
        paramstring = self.get_limit_paramstring(limit)
        url = self.config['baseurl'] + "/api/projects" + paramstring
        response = requests.get(url, headers=headers, verify = not self.config['insecure'])
        jsondata = response.json()
        return jsondata

    def get_project_by_id(self, project_id, limit=100):
        headers = self.get_headers()
        paramstring = self.get_limit_paramstring(limit)
        url = self.config['baseurl'] + "/api/projects/" + project_id + paramstring
        response = requests.get(url, headers=headers, verify = not self.config['insecure'])
        jsondata = response.json()
        return jsondata

    def get_project_versions(self, project, limit=100):
        paramstring = self.get_limit_paramstring(limit)
        url = project['_meta']['href'] + "/versions" + paramstring
        headers = self.get_headers()
        response = requests.get(url, headers=headers, verify = not self.config['insecure'])
        jsondata = response.json()
        return jsondata

    def get_version_by_id(self, project_id, version_id, limit=100):
        headers = self.get_headers()
        paramstring = self.get_limit_paramstring(limit)
        url = self.config['baseurl'] + "/api/projects/" + project_id + "/versions/" + version_id
        response = requests.get(url, headers=headers, verify = not self.config['insecure'])
        jsondata = response.json()
        return jsondata
        
    def get_version_components(self, projectversion, limit=1000):
        paramstring = self.get_limit_paramstring(limit)
        url = projectversion['_meta']['href'] + "/components" + paramstring
        headers = self.get_headers()
        response = requests.get(url, headers=headers, verify = not self.config['insecure'])
        jsondata = response.json()
        return jsondata

    def get_file_matches_for_component_no_version(self, project_id, version_id, component_id, limit=1000):
        headers = self.get_headers()
        paramstring = self.get_limit_paramstring(limit)
        url = self.get_apibase() + \
            "/projects/{}/versions/{}/components/{}/matched-files".format(project_id, version_id, component_id)
        print("GET ", url)
        response = requests.get(url, headers=headers, verify = not self.config['insecure'])
        jsondata = response.json()
        return jsondata

    def get_file_bom_entries(self, hub_release_id, limit=100):
        headers = self.get_headers()
        paramstring = self.get_limit_paramstring(limit)
        url = self.get_apibase() + \
            "/v1/releases/{}/file-bom-entries".format(hub_release_id)
        print("GET ", url)
        response = requests.get(url, headers=headers, verify = not self.config['insecure'])
        jsondata = response.json()
        return jsondata


    def get_file_matches_for_component_with_version(self, project_id, version_id, component_id, component_version_id, limit=1000):
        headers = self.get_headers()
        paramstring = self.get_limit_paramstring(limit)
        url = self.get_apibase() + \
            "/projects/{}/versions/{}/components/{}/versions/{}/matched-files".format(project_id, version_id, \
                component_id, component_version_id)
        print("GET ", url)
        response = requests.get(url, headers=headers, verify = not self.config['insecure'])
        jsondata = response.json()
        return jsondata


    def get_snippet_bom_entries(self, project_id, version_id, reviewed=False, included=False, limit=100, offset=0):
        headers = self.get_headers()
        paramstring = "?limit=" + str(limit) + "&offset=" + \
            str(offset) + "&filter=bomReviewStatus:" + str(reviewed).lower() + "&filter=bomInclusion:" + str(included).lower()
        path = self.get_apibase() + \
            "/internal/projects/{}/versions/{}/snippet-bom-entries".format(project_id, version_id)
        url = path + paramstring
        response = requests.get(url, headers=headers, verify = not self.config['insecure'])
        jsondata = response.json()
        return jsondata

    def ignore_snippet_bom_entry(self, hub_version_id, snippet_bom_entry):
        headers = self.get_headers()
        headers['ContentType'] = "application/json"
        url = self.get_apibase() + \
            "/v1/releases/{}/snippet-bom-entries".format(hub_version_id)
        body = self.get_ignore_snippet_json(snippet_bom_entry)
        response = requests.put(url, json=body, headers=headers, verify = not self.config['insecure'])
        jsondata = response.json()
        return jsondata
        return 0

    def get_ignore_snippet_json(self, snippet_bom_entry):
        for cur_fileSnippetBomComponents in snippet_bom_entry['fileSnippetBomComponents']:
            cur_fileSnippetBomComponents['ignored'] = True
        return [snippet_bom_entry]
    
    def compare_project_versions(self, version, compareTo):
        apibase = self.config['baseurl'] + "/api"
        paramstring = "?limit=1000&sortField=component.securityRiskProfile&ascending=false&offset=0"
        cwhat = version['_meta']['href'].replace(apibase, '')
        cto = compareTo['_meta']['href'].replace(apibase, '')
        url = apibase + cwhat + "/compare" + cto + "/components" + paramstring
        headers = self.get_headers()
        response = requests.get(url, headers=headers, verify = not self.config['insecure'])
        jsondata = response.json()
        return jsondata
    
    def get_version_codelocations(self, version, limit=100):
        apibase = self.config['baseurl'] + "/api"
        paramstring = "?limit=100&offset=0"
        projectversion = version['_meta']['href']
        url = projectversion + "/codelocations" + paramstring
        headers = self.get_headers()
        response = requests.get(url, headers=headers, verify = not self.config['insecure'])
        jsondata = response.json()
        return jsondata
        
    def get_codelocations(self, limit=100):
        paramstring = "?limit={}&offset=0".format(limit)
        headers = self.get_headers()
        url = self.get_apibase() + "/codelocations" + paramstring
        response = requests.get(url, headers=headers, verify = not self.config['insecure'])
        jsondata = response.json()
        return jsondata

    def get_codelocation_scan_summaries(self, code_location_id, limit=100):
        paramstring = "?limit={}&offset=0".format(limit)
        headers = self.get_headers()
        url = self.get_apibase() + \
            "/codelocations/{}/scan-summaries".format(code_location_id)
        response = requests.get(url, headers=headers, verify = not self.config['insecure'])
        jsondata = response.json()
        return jsondata
    
    def get_component_by_id(self, component_id):
        url = self.config['baseurl'] + "/api/components/{}".format(component_id)
        return self.get_component_by_url(url)

    def get_component_by_url(self, component_url):
        response = self.execute_get(component_url)
        jsondata = response.json()
        return jsondata

    def get_scanlocations(self):
        url = self.config['baseurl'] + "/api/v1/scanlocations"
        headers = self.get_headers()
        response = requests.get(url, headers=headers, verify = not self.config['insecure'])
        jsondata = response.json()
        return jsondata

    def update_component_by_id(self, component_id, update_json):
        url = self.config["baseurl"] + "/api/components/{}".format(component_id)
        return self.update_component_by_url(url, update_json)

    def update_component_by_url(self, component_url, update_json):
        return self.execute_put(component_url, update_json)

    def delete_codelocation(self, locationid):
        url = self.config['baseurl'] + "/api/codelocations/" + locationid
        headers = self.get_headers()
        response = requests.delete(url, headers=headers, verify = not self.config['insecure'])
        return response

    def execute_delete(self, url):
        headers = self.get_headers()
        response = requests.delete(url, headers=headers, verify = not self.config['insecure'])
        return response

    def execute_get(self, url):
        headers = self.get_headers()
        response = requests.get(url, headers=headers, verify = not self.config['insecure'])
        return response
        
<<<<<<< HEAD
    def get_ldap_state(self):
        url = self.config['baseurl'] + "/api/v1/ldap/state"
        headers = {"Authorization":"Bearer " + self.token}
        response = requests.get(url, headers=headers, verify = not self.config['insecure'])
        jsondata = response.json()
        return jsondata

    def enable_ldap(self):
        url = self.config['baseurl'] + "/api/v1/ldap/state"
        headers = {"Authorization":"Bearer " + self.token}
        payload = {}
        payload['ldapEnabled'] = True
        response = requests.post(url, headers=headers, verify = not self.config['insecure'], json=payload)
        jsondata = response.json()
        return jsondata
        
    def disable_ldap(self):
        url = self.config['baseurl'] + "/api/v1/ldap/state"
        headers = {"Authorization":"Bearer " + self.token}
        payload = {}
        payload['ldapEnabled'] = False
        response = requests.post(url, headers=headers, verify = not self.config['insecure'], json=payload)
        jsondata = response.json()
        return jsondata
        
    def get_ldap_configs(self):
        url = self.config['baseurl'] + "/api/v1/ldap/configs"
        headers = dict()
        headers['Content-Type']  = "application/json"
        headers["Authorization"] = "Bearer " + self.token
        print (headers)
        response = requests.get(url, headers=headers, verify = not self.config['insecure'])
        jsondata = response.json()
        return jsondata
    
=======
    def _validated_json_data(self, data_to_validate):
        if isinstance(data_to_validate, dict):
            json_data = json.dumps(data_to_validate)
        else:
            json_data = data_to_validate
        return json_data

    def execute_put(self, url, data):
        data = self._validated_json_data(data)
        headers = {"Authorization":"Bearer " + self.token, "Content-Type": "application/json"}
        response = requests.put(url, headers=headers, data=data, verify = not self.config['insecure'])
        return response

    def _create(self, url, json_body):
        response = self.execute_post(url, json_body)
        if response.status_code == 201 and "location" in response.headers:
            return (response.headers["location"])
        elif response.status_code == 412:
            raise CreateFailedAlreadyExists("Failed to create the object because it already exists - url {}, body {}, response {}".format(url, json_body, response))
        else:
            raise CreateFailedUnknown("Failed to create the object for an unknown reason - url {}, body {}, response {}".format(url, json_body, response))

    def execute_post(self, url, data):
        data = self._validated_json_data(data)
        headers = {"Authorization":"Bearer " + self.token, "Content-Type": "application/json"}
        response = requests.post(url, headers=headers, data=data, verify = not self.config['insecure'])
        return response







>>>>>>> f4f67a51
<|MERGE_RESOLUTION|>--- conflicted
+++ resolved
@@ -311,7 +311,6 @@
         response = requests.get(url, headers=headers, verify = not self.config['insecure'])
         return response
         
-<<<<<<< HEAD
     def get_ldap_state(self):
         url = self.config['baseurl'] + "/api/v1/ldap/state"
         headers = {"Authorization":"Bearer " + self.token}
@@ -347,7 +346,6 @@
         jsondata = response.json()
         return jsondata
     
-=======
     def _validated_json_data(self, data_to_validate):
         if isinstance(data_to_validate, dict):
             json_data = json.dumps(data_to_validate)
@@ -376,10 +374,3 @@
         response = requests.post(url, headers=headers, data=data, verify = not self.config['insecure'])
         return response
 
-
-
-
-
-
-
->>>>>>> f4f67a51
